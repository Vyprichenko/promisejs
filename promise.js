/*
 *  Copyright 2012-2013 (c) Pierre Duquesne <stackp@online.fr>
 *  Licensed under the New BSD License.
 *  https://github.com/stackp/promisejs
 */

(function(exports) {

    function Promise() {
        this._callbacks = [];
    }

    Promise.prototype.then = function(func, context) {
        var p;
        if (this._isdone) {
            p = func.apply(context, this.result);
        } else {
            p = new Promise();
            this._callbacks.push(function () {
                var res = func.apply(context, arguments);
                if (res && typeof res.then === 'function')
                    res.then(p.done, p);
            });
        }
        return p;
    };

    Promise.prototype.done = function() {
        this.result = arguments;
        this._isdone = true;
        for (var i = 0; i < this._callbacks.length; i++) {
            this._callbacks[i].apply(null, arguments);
        }
        this._callbacks = [];
    };

    function join(promises) {
        var p = new Promise();
        var total = promises.length;
        var numdone = 0;
        var results = [];

        function notifier(i) {
            return function() {
                numdone += 1;
                results[i] = Array.prototype.slice.call(arguments);
                if (numdone === total) {
                    p.done(results);
                }
            };
        }

        for (var i = 0; i < total; i++) {
            promises[i].then(notifier(i));
        }

        return p;
    }

    function chain(funcs, args) {
        var p = new Promise();
        if (funcs.length === 0) {
            p.done.apply(p, args);
        } else {
            funcs[0].apply(null, args).then(function() {
                funcs.splice(0, 1);
                chain(funcs, arguments).then(function() {
                    p.done.apply(p, arguments);
                });
            });
        }
        return p;
    }

    /*
     * AJAX requests
     */

    function _encode(data) {
        var result = "";
        if (typeof data === "string") {
            result = data;
        } else {
            var e = encodeURIComponent;
            for (var k in data) {
                if (data.hasOwnProperty(k)) {
                    result += '&' + e(k) + '=' + e(data[k]);
                }
            }
        }
        return result;
    }

    function new_xhr() {
        var xhr;
        if (window.XMLHttpRequest) {
            xhr = new XMLHttpRequest();
        } else if (window.ActiveXObject) {
            try {
                xhr = new ActiveXObject("Msxml2.XMLHTTP");
            } catch (e) {
                xhr = new ActiveXObject("Microsoft.XMLHTTP");
            }
        }
        return xhr;
    }

    function ajax(method, url, data, headers) {
        var p = new Promise();
        var xhr, payload;
        data = data || {};
        headers = headers || {};

        try {
            xhr = new_xhr();
        } catch (e) {
            p.done(-1, "");
            return p;
        }

        payload = _encode(data);
        if (method === 'GET' && payload) {
            url += '?' + payload;
            payload = null;
        }

        xhr.open(method, url);
        xhr.setRequestHeader('Content-type',
                             'application/x-www-form-urlencoded');
        for (var h in headers) {
            if (headers.hasOwnProperty(h)) {
                xhr.setRequestHeader(h, headers[h]);
            }
        }

        function onTimeout() {
            xhr.abort();
            p.done(exports.promise.ETIMEOUT, "", xhr);
        }

        var timeout = exports.promise.ajaxTimeout;
        if (timeout) {
            var tid = setTimeout(onTimeout, timeout);
        }

        xhr.onreadystatechange = function() {
            if (timeout) {
                clearTimeout(tid);
            }
            if (xhr.readyState === 4) {
<<<<<<< HEAD
                if (xhr.status >= 200 && xhr.status < 300 || xhr.status === 304) {
                    p.done(null, xhr.responseText);
=======
                if (xhr.status === 200) {
                    res = null;
>>>>>>> 4689c0bb
                } else {
                    res = xhr.status;
                }
                p.done(res, xhr.responseText, xhr);
            }
        };

        xhr.send(payload);
        return p;
    }

    function _ajaxer(method) {
        return function(url, data, headers) {
            return ajax(method, url, data, headers);
        };
    }

    var promise = {
        Promise: Promise,
        join: join,
        chain: chain,
        ajax: ajax,
        get: _ajaxer('GET'),
        post: _ajaxer('POST'),
        put: _ajaxer('PUT'),
        del: _ajaxer('DELETE'),

        /* Error codes */
        ENOXHR: 1,
        ETIMEOUT: 2,

        /**
         * Configuration parameter: time in milliseconds after which a
         * pending AJAX request is considered unresponsive and is
         * aborted. Useful to deal with bad connectivity (e.g. on a
         * mobile network). A 0 value disables AJAX timeouts.
         *
         * Aborted requests resolve the promise with a ETIMEOUT error
         * code.
         */
        ajaxTimeout: 0
    };

    if (typeof define === 'function' && define.amd) {
        /* AMD support */
        define(function() {
            return promise;
        });
    } else {
        exports.promise = promise;
    }

})(this);<|MERGE_RESOLUTION|>--- conflicted
+++ resolved
@@ -105,6 +105,7 @@
         return xhr;
     }
 
+
     function ajax(method, url, data, headers) {
         var p = new Promise();
         var xhr, payload;
@@ -148,17 +149,10 @@
                 clearTimeout(tid);
             }
             if (xhr.readyState === 4) {
-<<<<<<< HEAD
-                if (xhr.status >= 200 && xhr.status < 300 || xhr.status === 304) {
-                    p.done(null, xhr.responseText);
-=======
-                if (xhr.status === 200) {
-                    res = null;
->>>>>>> 4689c0bb
-                } else {
-                    res = xhr.status;
-                }
-                p.done(res, xhr.responseText, xhr);
+                var err = (!xhr.status ||
+                           (xhr.status < 200 || xhr.status >= 300) &&
+                           xhr.status !== 304);
+                p.done(err, xhr.responseText, xhr);
             }
         };
 
